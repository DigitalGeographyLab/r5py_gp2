#!/usr/bin/env python3

import datetime

import pytest
import shapely

import r5py


class TestTripLeg:
    def test_repr(self):
        trip_leg = r5py.r5.trip_leg.TripLeg(
            transport_mode=r5py.TransportMode.TRANSIT,
            departure_time=datetime.datetime(2023, 4, 25, 15, 30),
            distance=12.67,
            travel_time=datetime.timedelta(minutes=10),
            wait_time=datetime.timedelta(minutes=2),
            geometry=shapely.LineString([[0, 0], [1, 1], [2, 2]]),
        )
        assert (
            repr(trip_leg)
            == "<TripLeg: TransportMode.TRANSIT, 12.67m, 600.0s, (0.0, 0.0) -> (2.0, 2.0)>"
        )

        trip_leg = r5py.r5.trip_leg.TripLeg()
        assert repr(trip_leg) == "<TripLeg>"

    def test_add(self):
        trip_leg1 = r5py.r5.trip_leg.TripLeg(
            r5py.TransportMode.TRANSIT,
            datetime.datetime(2023, 4, 25, 15, 30),
            12.34,
            datetime.timedelta(minutes=10),
            datetime.timedelta(minutes=2),
            "56A",
            shapely.LineString([[0, 0], [1, 1], [2, 2]]),
        )
        trip_leg2 = r5py.r5.trip_leg.TripLeg(
            r5py.TransportMode.TRANSIT,
            datetime.datetime(2023, 4, 25, 15, 30),
            98.76,
            datetime.timedelta(minutes=30),
            datetime.timedelta(minutes=5),
            "54A",
            shapely.LineString([[2, 2], [34, 34]]),
        )

        trip = trip_leg1 + trip_leg2
        assert isinstance(trip, r5py.r5.trip.Trip)
        assert trip.legs == [trip_leg1, trip_leg2]

        trip = trip_leg2 + trip_leg1
        assert isinstance(trip, r5py.r5.trip.Trip)
        assert trip.legs == [trip_leg2, trip_leg1]

        trip = sum([trip_leg1, trip_leg2])
        assert isinstance(trip, r5py.r5.trip.Trip)
        assert trip.legs == [trip_leg1, trip_leg2]

        trip = r5py.r5.trip.Trip([trip_leg1])
        trip += trip_leg2
        assert isinstance(trip, r5py.r5.trip.Trip)
        assert trip.legs == [trip_leg1, trip_leg2]

        trip = r5py.r5.trip.Trip([trip_leg1])
        trip = trip_leg2 + trip
        assert isinstance(trip, r5py.r5.trip.Trip)
        assert trip.legs == [trip_leg2, trip_leg1]

    @pytest.mark.parametrize(
        ["invalid_other"],
        [
            (123.0,),
            (1,),
            ("asdfasdf",),
            ({},),
        ],
    )
    def test_add_invalid_type(self, invalid_other):
        trip_leg = r5py.r5.trip_leg.TripLeg(
            r5py.TransportMode.TRANSIT,
            datetime.datetime(2023, 4, 25, 15, 30),
            98.76,
            datetime.timedelta(minutes=30),
            datetime.timedelta(minutes=5),
            "54A",
            shapely.LineString([[2, 2], [34, 34]]),
        )
        with pytest.raises(TypeError, match="unsupported operand type"):
            _ = trip_leg + invalid_other

        with pytest.raises(TypeError, match="unsupported operand type"):
            _ = invalid_other + trip_leg

    def test_as_table_row(self):
        trip_leg = r5py.r5.trip_leg.TripLeg(
<<<<<<< HEAD
            r5py.TransportMode.TRANSIT,
            datetime.datetime(2023, 4, 25, 15, 30),
            12.67,
            datetime.timedelta(minutes=10),
            datetime.timedelta(minutes=2),
            "48A",
            shapely.LineString([[0, 0], [1, 1], [2, 2]]),
            ["osm_id1", "osm_id2"],
=======
            transport_mode=r5py.TransportMode.TRANSIT,
            departure_time=datetime.datetime(2023, 4, 25, 15, 30),
            distance=12.67,
            travel_time=datetime.timedelta(minutes=10),
            wait_time=datetime.timedelta(minutes=2),
            feed="GTFS",
            agency_id="HSR",
            route_id="48A",
            start_stop_id="20302",
            end_stop_id="18803",
            geometry=shapely.LineString([[0, 0], [1, 1], [2, 2]]),
>>>>>>> 8c3b1034
        )
        assert trip_leg.as_table_row() == [
            r5py.TransportMode.TRANSIT,
            datetime.datetime(2023, 4, 25, 15, 30),
            12.67,
            datetime.timedelta(minutes=10),
            datetime.timedelta(minutes=2),
            "GTFS",
            "HSR",
            "48A",
            "20302",
            "18803",
            shapely.LineString([[0, 0], [1, 1], [2, 2]]),
            ["osm_id1", "osm_id2"],
        ]

    def test_compare(self):
        trip_leg1 = r5py.r5.trip_leg.TripLeg(
            r5py.TransportMode.TRANSIT,
            datetime.datetime(2023, 4, 25, 15, 30),
            12.34,
            datetime.timedelta(minutes=10),
            datetime.timedelta(minutes=2),
            "56A",
            shapely.LineString([[0, 0], [1, 1], [2, 2]]),
        )
        trip_leg2 = r5py.r5.trip_leg.TripLeg(
            r5py.TransportMode.TRANSIT,
            datetime.datetime(2023, 4, 25, 15, 30),
            98.76,
            datetime.timedelta(minutes=30),
            datetime.timedelta(minutes=5),
            "54A",
            shapely.LineString([[2, 2], [34, 34]]),
        )

        assert trip_leg1 < trip_leg2
        assert trip_leg1 <= trip_leg2
        assert trip_leg2 > trip_leg1
        assert trip_leg2 >= trip_leg1<|MERGE_RESOLUTION|>--- conflicted
+++ resolved
@@ -95,16 +95,6 @@
 
     def test_as_table_row(self):
         trip_leg = r5py.r5.trip_leg.TripLeg(
-<<<<<<< HEAD
-            r5py.TransportMode.TRANSIT,
-            datetime.datetime(2023, 4, 25, 15, 30),
-            12.67,
-            datetime.timedelta(minutes=10),
-            datetime.timedelta(minutes=2),
-            "48A",
-            shapely.LineString([[0, 0], [1, 1], [2, 2]]),
-            ["osm_id1", "osm_id2"],
-=======
             transport_mode=r5py.TransportMode.TRANSIT,
             departure_time=datetime.datetime(2023, 4, 25, 15, 30),
             distance=12.67,
@@ -116,7 +106,6 @@
             start_stop_id="20302",
             end_stop_id="18803",
             geometry=shapely.LineString([[0, 0], [1, 1], [2, 2]]),
->>>>>>> 8c3b1034
         )
         assert trip_leg.as_table_row() == [
             r5py.TransportMode.TRANSIT,
@@ -130,7 +119,6 @@
             "20302",
             "18803",
             shapely.LineString([[0, 0], [1, 1], [2, 2]]),
-            ["osm_id1", "osm_id2"],
         ]
 
     def test_compare(self):
