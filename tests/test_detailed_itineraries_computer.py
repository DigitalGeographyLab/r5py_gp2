--- conflicted
+++ resolved
@@ -505,11 +505,7 @@
             ),
             (
                 r5py.TransportMode.CAR,
-<<<<<<< HEAD
-                pytest.lazy_fixture(detailed_itineraries_car),
-=======
                 pytest_lazy_fixtures.lf("detailed_itineraries_car"),
->>>>>>> bc0242c8
             ),
             (
                 r5py.TransportMode.TRANSIT,
