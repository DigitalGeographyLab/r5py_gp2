--- conflicted
+++ resolved
@@ -59,16 +59,6 @@
 
     def test_as_table(self):
         trip_leg = r5py.r5.trip_leg.TripLeg(
-<<<<<<< HEAD
-            r5py.TransportMode.TRANSIT,
-            datetime.datetime(2023, 4, 25, 15, 30),
-            12.67,
-            datetime.timedelta(minutes=10),
-            datetime.timedelta(minutes=2),
-            "48A",
-            shapely.LineString([[0, 0], [1, 1], [2, 2]]),
-            ["osm_id1", "osm_id2"],
-=======
             transport_mode=r5py.TransportMode.TRANSIT,
             departure_time=datetime.datetime(2023, 4, 25, 15, 30),
             distance=12.67,
@@ -80,7 +70,6 @@
             start_stop_id="90210",
             end_stop_id="10802",
             geometry=shapely.LineString([[0, 0], [1, 1], [2, 2]]),
->>>>>>> 8c3b1034
         )
         trip = r5py.r5.trip.Trip([trip_leg])
 
