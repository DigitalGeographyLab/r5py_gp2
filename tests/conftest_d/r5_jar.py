#!/usr/bin/env python3


"""Fixtures related to the R5 classpath."""


import os
import pathlib
import sys

import pytest


<<<<<<< HEAD
try:
    R5_JAR_URL = os.environ["R5_JAR_URL"]
    R5_JAR_SHA256 = os.environ["R5_JAR_SHA256"]
    sys.argv += ["--r5-classpath", R5_JAR_URL]
except KeyError:
    R5_JAR_URL = (
        "https://github.com/r5py/r5/releases/download/v7.1-r5py/r5-v7.1-r5py-all.jar"
    )
    R5_JAR_SHA256 = "cd697b50323fd99977c98039ea317698bcf5fbbdb12b59e3e094ae9443648db2"

=======
R5_JAR_URL = (
    "https://github.com/r5py/r5/releases/download/v7.2-r5py/r5-v7.2-r5py-all.jar"
)
R5_JAR_SHA256 = "f693af105b4b9c5fb317f0c81cf2d6d54a46b3b56a7c4817454d758920fbe706"
>>>>>>> 87e44b73
R5_JAR_SHA256_INVALID = "adfadsfadsfadsfasdfasdf"
R5_JAR_SHA256_GITHUB_ERROR_MESSAGE_WHEN_POSTING = (
    "14aa2347be79c280e4d0fd3a137fb8f5bf2863261a1e48e1a122df1a52a0f453"
)


@pytest.fixture(scope="session")
def r5_jar_cached():
    """Return a cache path for the R5 jar."""
    from r5py.util.config import Config

    yield str(Config().CACHE_DIR / pathlib.Path(R5_JAR_URL).name)


@pytest.fixture
def r5_jar_cached_invalid():
    """Return an invalid cache path for the R5 jar."""
    yield "/definitely/invalid/path/to/r5.jar"


@pytest.fixture
def r5_jar_sha256():
    """Return the SHA256 hash for the R5 jar."""
    yield R5_JAR_SHA256


@pytest.fixture
def r5_jar_sha256_invalid():
    """Return an invalid SHA256 hash for the R5 jar."""
    yield R5_JAR_SHA256_INVALID


@pytest.fixture
def r5_jar_sha256_github_error_message_when_posting():
    """Return the SHA256 hash of the GitHub error message when accidently POSTing."""
    yield R5_JAR_SHA256_GITHUB_ERROR_MESSAGE_WHEN_POSTING


@pytest.fixture()
def r5_jar_url():
    """Return the URL of the R5 jar."""
    yield R5_JAR_URL<|MERGE_RESOLUTION|>--- conflicted
+++ resolved
@@ -11,23 +11,16 @@
 import pytest
 
 
-<<<<<<< HEAD
 try:
     R5_JAR_URL = os.environ["R5_JAR_URL"]
     R5_JAR_SHA256 = os.environ["R5_JAR_SHA256"]
     sys.argv += ["--r5-classpath", R5_JAR_URL]
 except KeyError:
     R5_JAR_URL = (
-        "https://github.com/r5py/r5/releases/download/v7.1-r5py/r5-v7.1-r5py-all.jar"
+        "https://github.com/r5py/r5/releases/download/v7.2-r5py/r5-v7.2-r5py-all.jar"
     )
-    R5_JAR_SHA256 = "cd697b50323fd99977c98039ea317698bcf5fbbdb12b59e3e094ae9443648db2"
+    R5_JAR_SHA256 = "f693af105b4b9c5fb317f0c81cf2d6d54a46b3b56a7c4817454d758920fbe706"
 
-=======
-R5_JAR_URL = (
-    "https://github.com/r5py/r5/releases/download/v7.2-r5py/r5-v7.2-r5py-all.jar"
-)
-R5_JAR_SHA256 = "f693af105b4b9c5fb317f0c81cf2d6d54a46b3b56a7c4817454d758920fbe706"
->>>>>>> 87e44b73
 R5_JAR_SHA256_INVALID = "adfadsfadsfadsfasdfasdf"
 R5_JAR_SHA256_GITHUB_ERROR_MESSAGE_WHEN_POSTING = (
     "14aa2347be79c280e4d0fd3a137fb8f5bf2863261a1e48e1a122df1a52a0f453"
