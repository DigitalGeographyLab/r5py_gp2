#!/usr/bin/env python3

"""R5 classes."""

from .access_leg import AccessLeg
from .breakdown_stat import BreakdownStat
<<<<<<< HEAD
from .custom_cost_transport_network import CustomCostTransportNetwork
from .custom_cost_travel_time_matrix_computer import CustomCostTravelTimeMatrixComputer
from .detailed_itineraries_computer import DetailedItinerariesComputer
=======
from .detailed_itineraries import DetailedItineraries, DetailedItinerariesComputer
>>>>>>> 74a592f2
from .direct_leg import DirectLeg
from .egress_leg import EgressLeg
from .regional_task import RegionalTask
from .scenario import Scenario
from .street_layer import StreetLayer
from .transfer_leg import TransferLeg
from .transit_leg import TransitLeg
from .transport_mode import TransportMode
from .transport_network import TransportNetwork
from .travel_time_matrix import TravelTimeMatrix, TravelTimeMatrixComputer
from .trip import Trip
from .trip_planner import TripPlanner

__all__ = [
    "AccessLeg",
    "BreakdownStat",
<<<<<<< HEAD
    "CustomCostTransportNetwork",
    "CustomCostTravelTimeMatrixComputer",
=======
    "DetailedItineraries",
>>>>>>> 74a592f2
    "DetailedItinerariesComputer",
    "DirectLeg",
    "EgressLeg",
    "RegionalTask",
    "Scenario",
    "SpeedConfig",
    "StreetLayer",
    "TransferLeg",
    "TransitLeg",
    "TransportMode",
    "TransportNetwork",
    "TravelTimeMatrix",
    "TravelTimeMatrixComputer",
    "Trip",
    "TripPlanner",
]<|MERGE_RESOLUTION|>--- conflicted
+++ resolved
@@ -4,13 +4,10 @@
 
 from .access_leg import AccessLeg
 from .breakdown_stat import BreakdownStat
-<<<<<<< HEAD
 from .custom_cost_transport_network import CustomCostTransportNetwork
 from .custom_cost_travel_time_matrix_computer import CustomCostTravelTimeMatrixComputer
 from .detailed_itineraries_computer import DetailedItinerariesComputer
-=======
 from .detailed_itineraries import DetailedItineraries, DetailedItinerariesComputer
->>>>>>> 74a592f2
 from .direct_leg import DirectLeg
 from .egress_leg import EgressLeg
 from .regional_task import RegionalTask
@@ -27,12 +24,9 @@
 __all__ = [
     "AccessLeg",
     "BreakdownStat",
-<<<<<<< HEAD
     "CustomCostTransportNetwork",
     "CustomCostTravelTimeMatrixComputer",
-=======
     "DetailedItineraries",
->>>>>>> 74a592f2
     "DetailedItinerariesComputer",
     "DirectLeg",
     "EgressLeg",
